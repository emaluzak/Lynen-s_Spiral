--- conflicted
+++ resolved
@@ -1,90 +1,2 @@
-<<<<<<< HEAD
-<<<<<<< HEAD
 # Lynen-s_Spiral
-PPCHEM Project
-=======
-=======
->>>>>>> 97064778
-![Project Logo](assets/banner.png)
-
-![Coverage Status](assets/coverage-badge.svg)
-
-<h1 align="center">
-Lynen_Spiral
-</h1>
-
-<br>
-
-
-beta-oxidation of fatty acids
-
-## 🔥 Usage
-
-```python
-from mypackage import main_func
-
-# One line to rule them all
-result = main_func(data)
-```
-
-This usage example shows how to quickly leverage the package's main functionality with just one line of code (or a few lines of code). 
-After importing the `main_func` (to be renamed by you), you simply pass in your `data` and get the `result` (this is just an example, your package might have other inputs and outputs). 
-Short and sweet, but the real power lies in the detailed documentation.
-
-## 👩‍💻 Installation
-
-Create a new environment, you may also give the environment a different name. 
-
-```
-conda create -n lynen_spiral python=3.10 
-```
-
-```
-conda activate lynen_spiral
-(conda_env) $ pip install .
-```
-
-If you need jupyter lab, install it 
-
-```
-(lynen_spiral) $ pip install jupyterlab
-```
-
-
-## 🛠️ Development installation
-
-Initialize Git (only for the first time). 
-
-Note: You should have create an empty repository on `https://github.com:emaluzak/Lynen_Spiral`.
-
-```
-git init
-git add * 
-git add .*
-git commit -m "Initial commit" 
-git branch -M main
-git remote add origin git@github.com:emaluzak/Lynen_Spiral.git 
-git push -u origin main
-```
-
-Then add and commit changes as usual. 
-
-To install the package, run
-
-```
-(lynen_spiral) $ pip install -e ".[test,doc]"
-```
-
-### Run tests and coverage
-
-```
-(conda_env) $ pip install tox
-(conda_env) $ tox
-```
-
-
-<<<<<<< HEAD
-
->>>>>>> master
-=======
->>>>>>> 97064778
+PPCHEM Project